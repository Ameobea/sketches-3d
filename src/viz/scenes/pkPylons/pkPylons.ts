--- conflicted
+++ resolved
@@ -137,60 +137,6 @@
   };
 };
 
-<<<<<<< HEAD
-interface InitCollectablesArgs {
-  viz: VizState;
-  loadedWorld: THREE.Group;
-  collectableName: string;
-  onCollect: (obj: THREE.Mesh) => void;
-  material: THREE.Material;
-  collisionRegionScale?: THREE.Vector3;
-  type?: 'mesh' | 'convexHull' | 'aabb';
-}
-
-const initCollectables = ({
-  viz,
-  loadedWorld,
-  collectableName,
-  onCollect,
-  material,
-  collisionRegionScale,
-  type = 'mesh',
-}: InitCollectablesArgs) => {
-  const collectables: THREE.Mesh[] = [];
-  loadedWorld.traverse(obj => {
-    if (obj instanceof THREE.Mesh && obj.name.includes(collectableName)) {
-      obj.userData.nocollide = true;
-      collectables.push(obj);
-      obj.material = material;
-    }
-  });
-
-  const reachedCollectables: Set<THREE.Mesh> = new Set();
-  viz.collisionWorldLoadedCbs.push(fpCtx => {
-    for (const collectable of collectables) {
-      fpCtx.addPlayerRegionContactCb(
-        {
-          type,
-          mesh: collectable,
-          scale: collisionRegionScale,
-        },
-        () => {
-          if (!reachedCollectables.has(collectable)) {
-            reachedCollectables.add(collectable);
-            collectable.visible = false;
-            onCollect(collectable);
-          }
-        }
-      );
-    }
-  });
-
-  return reachedCollectables;
-};
-
-=======
->>>>>>> 28f7957e
 const initCheckpoints = (
   viz: VizState,
   loadedWorld: THREE.Group<THREE.Object3DEventMap>,
